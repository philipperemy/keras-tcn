from typing import List

from tensorflow.keras import backend as K, Model, Input, optimizers
from tensorflow.keras import layers
from tensorflow.keras.layers import Activation, SpatialDropout1D, Lambda
from tensorflow.keras.layers import Layer, Conv1D, Dense, BatchNormalization, LayerNormalization


class ResidualBlock(Layer):

    def __init__(self,
                 dilation_rate,
                 nb_filters,
                 kernel_size,
                 padding,
                 activation='relu',
                 dropout_rate=0,
                 kernel_initializer='he_normal',
                 use_batch_norm=False,
                 use_layer_norm=False,
                 last_block=True,
                 **kwargs):

        # type: (int, int, int, str, str, float, str, bool, bool, dict) -> None
        """Defines the residual block for the WaveNet TCN

        Args:
            x: The previous layer in the model
            training: boolean indicating whether the layer should behave in training mode or in inference mode
            dilation_rate: The dilation power of 2 we are using for this residual block
            nb_filters: The number of convolutional filters to use in this block
            kernel_size: The size of the convolutional kernel
            padding: The padding used in the convolutional layers, 'same' or 'causal'.
            activation: The final activation used in o = Activation(x + F(x))
            dropout_rate: Float between 0 and 1. Fraction of the input units to drop.
            kernel_initializer: Initializer for the kernel weights matrix (Conv1D).
            use_batch_norm: Whether to use batch normalization in the residual layers or not.
            use_layer_norm: Whether to use layer normalization in the residual layers or not.
            kwargs: Any initializers for Layer class.
        """

        self.dilation_rate = dilation_rate
        self.nb_filters = nb_filters
        self.kernel_size = kernel_size
        self.padding = padding
        self.activation = activation
        self.dropout_rate = dropout_rate
        self.use_batch_norm = use_batch_norm
        self.use_layer_norm = use_layer_norm
        self.kernel_initializer = kernel_initializer
        self.last_block = last_block

        super(ResidualBlock, self).__init__(**kwargs)

    def _add_and_activate_layer(self, layer):
        """Helper function for building layer

        Args:
            layer: Appends layer to internal layer list and builds it based on the current output
                   shape of ResidualBlocK. Updates current output shape.

        """
        self.residual_layers.append(layer)
        self.residual_layers[-1].build(self.res_output_shape)
        self.res_output_shape = self.residual_layers[-1].compute_output_shape(self.res_output_shape)

    def build(self, input_shape):

        with K.name_scope(self.name):  # name scope used to make sure weights get unique names
            self.residual_layers = list()
            self.res_output_shape = input_shape

            for k in range(2):
                name = 'conv1D_{}'.format(k)
                with K.name_scope(name):  # name scope used to make sure weights get unique names
                    self._add_and_activate_layer(Conv1D(filters=self.nb_filters,
                                                        kernel_size=self.kernel_size,
                                                        dilation_rate=self.dilation_rate,
                                                        padding=self.padding,
                                                        name=name,
                                                        kernel_initializer=self.kernel_initializer))

                if self.use_batch_norm:
                    self._add_and_activate_layer(BatchNormalization())
                elif self.use_layer_norm:
                    self._add_and_activate_layer(LayerNormalization())

                self._add_and_activate_layer(Activation('relu'))
                self._add_and_activate_layer(SpatialDropout1D(rate=self.dropout_rate))

            if not self.last_block:
                # 1x1 conv to match the shapes (channel dimension).
                name = 'conv1D_{}'.format(k + 1)
                with K.name_scope(name):
                    # make and build this layer separately because it directly uses input_shape
                    self.shape_match_conv = Conv1D(filters=self.nb_filters,
                                                   kernel_size=1,
                                                   padding='same',
                                                   name=name,
                                                   kernel_initializer=self.kernel_initializer)

            else:
                self.shape_match_conv = Lambda(lambda x: x, name='identity')

            self.shape_match_conv.build(input_shape)
            self.res_output_shape = self.shape_match_conv.compute_output_shape(input_shape)

            self.final_activation = Activation(self.activation)
            self.final_activation.build(self.res_output_shape)  # probably isn't necessary

            # this is done to force keras to add the layers in the list to self._layers
            for layer in self.residual_layers:
                self.__setattr__(layer.name, layer)

            super(ResidualBlock, self).build(input_shape)  # done to make sure self.built is set True

    def call(self, inputs, training=None):
        """

        Returns: A tuple where the first element is the residual model tensor, and the second
                 is the skip connection tensor.
        """
        x = inputs
        for layer in self.residual_layers:
            if isinstance(layer, SpatialDropout1D):
                x = layer(x, training=training)
            else:
                x = layer(x)

        x2 = self.shape_match_conv(inputs)
        res_x = layers.add([x2, x])
        return [self.final_activation(res_x), x]

    def compute_output_shape(self, input_shape):
        return [self.res_output_shape, self.res_output_shape]


def process_dilations(dilations):
    def is_power_of_two(num):
        return num != 0 and ((num & (num - 1)) == 0)

    if all([is_power_of_two(i) for i in dilations]):
        return dilations

    else:
        new_dilations = [2 ** i for i in dilations]
        return new_dilations


class TCN(Layer):
    """Creates a TCN layer.

        Input shape:
            A tensor of shape (batch_size, timesteps, input_dim).

        Args:
            nb_filters: The number of filters to use in the convolutional layers.
            kernel_size: The size of the kernel to use in each convolutional layer.
            dilations: The list of the dilations. Example is: [1, 2, 4, 8, 16, 32, 64].
            nb_stacks : The number of stacks of residual blocks to use.
            padding: The padding to use in the convolutional layers, 'causal' or 'same'.
            use_skip_connections: Boolean. If we want to add skip connections from input to each residual blocK.
            return_sequences: Boolean. Whether to return the last output in the output sequence, or the full sequence.
            activation: The activation used in the residual blocks o = Activation(x + F(x)).
            dropout_rate: Float between 0 and 1. Fraction of the input units to drop.
            kernel_initializer: Initializer for the kernel weights matrix (Conv1D).
            use_batch_norm: Whether to use batch normalization in the residual layers or not.
            kwargs: Any other arguments for configuring parent class Layer. For example "name=str", Name of the model.
                    Use unique names when using multiple TCN.

        Returns:
            A TCN layer.
        """

    def __init__(self,
                 nb_filters=64,
                 kernel_size=2,
                 nb_stacks=1,
                 dilations=(1, 2, 4, 8, 16, 32),
                 padding='causal',
                 use_skip_connections=True,
                 dropout_rate=0.0,
                 return_sequences=False,
                 activation='linear',
                 kernel_initializer='he_normal',
                 use_batch_norm=False,
                 use_layer_norm=False,
                 **kwargs):

        self.return_sequences = return_sequences
        self.dropout_rate = dropout_rate
        self.use_skip_connections = use_skip_connections
        self.dilations = dilations
        self.nb_stacks = nb_stacks
        self.kernel_size = kernel_size
        self.nb_filters = nb_filters
        self.activation = activation
        self.padding = padding
        self.kernel_initializer = kernel_initializer
        self.use_batch_norm = use_batch_norm
        self.use_layer_norm = use_layer_norm

        if padding != 'causal' and padding != 'same':
            raise ValueError("Only 'causal' or 'same' padding are compatible for this layer.")

        if not isinstance(nb_filters, int):
            print('An interface change occurred after the version 2.1.2.')
            print('Before: tcn.TCN(x, return_sequences=False, ...)')
            print('Now should be: tcn.TCN(return_sequences=False, ...)(x)')
            print('The alternative is to downgrade to 2.1.2 (pip install keras-tcn==2.1.2).')
            raise Exception()

        # initialize parent class
        super(TCN, self).__init__(**kwargs)

    def build(self, input_shape):
        self.main_conv1D = Conv1D(filters=self.nb_filters,
                                  kernel_size=1,
                                  padding=self.padding,
                                  kernel_initializer=self.kernel_initializer)
        self.main_conv1D.build(input_shape)

        # member to hold current output shape of the layer for building purposes
        self.build_output_shape = self.main_conv1D.compute_output_shape(input_shape)

        # list to hold all the member ResidualBlocks
        self.residual_blocks = list()
        total_num_blocks = self.nb_stacks * len(self.dilations)
        if not self.use_skip_connections:
            total_num_blocks += 1  # cheap way to do a false case for below

        for s in range(self.nb_stacks):
            for d in self.dilations:
                self.residual_blocks.append(ResidualBlock(dilation_rate=d,
                                                          nb_filters=self.nb_filters,
                                                          kernel_size=self.kernel_size,
                                                          padding=self.padding,
                                                          activation=self.activation,
                                                          dropout_rate=self.dropout_rate,
                                                          use_batch_norm=self.use_batch_norm,
                                                          use_layer_norm=self.use_layer_norm,
                                                          kernel_initializer=self.kernel_initializer,
                                                          last_block=len(self.residual_blocks) + 1 == total_num_blocks,
                                                          name='residual_block_{}'.format(len(self.residual_blocks))))
                # build newest residual block
                self.residual_blocks[-1].build(self.build_output_shape)
                self.build_output_shape = self.residual_blocks[-1].res_output_shape

        # this is done to force keras to add the layers in the list to self._layers
        for layer in self.residual_blocks:
            self.__setattr__(layer.name, layer)

        self.lambda_layer = Lambda(lambda tt: tt[:, -1, :])
        self.lambda_ouput_shape = self.lambda_layer.compute_output_shape(self.build_output_shape)

    def compute_output_shape(self, input_shape):
        """
        Overridden in case keras uses it somewhere... no idea. Just trying to avoid future errors.
        """
        if not self.built:
            self.build(input_shape)
        if not self.return_sequences:
            return self.lambda_ouput_shape
        else:
            return self.build_output_shape

    def call(self, inputs, training=None):
        x = inputs
        x = self.main_conv1D(x)
        skip_connections = list()
        for layer in self.residual_blocks:
            x, skip_out = layer(x, training=training)
            skip_connections.append(skip_out)

        if self.use_skip_connections:
            x = layers.add(skip_connections)
        if not self.return_sequences:
            x = self.lambda_layer(x)
        return x

    def get_config(self):
        """
        Returns the config of a the layer. This is used for saving and loading from a model
        :return: python dictionary with specs to rebuild layer
        """
        config = super(TCN, self).get_config()
        config['nb_filters'] = self.nb_filters
        config['kernel_size'] = self.kernel_size
        config['nb_stacks'] = self.nb_stacks
        config['dilations'] = self.dilations
        config['padding'] = self.padding
        config['use_skip_connections'] = self.use_skip_connections
        config['dropout_rate'] = self.dropout_rate
        config['return_sequences'] = self.return_sequences
        config['activation'] = self.activation
        config['use_batch_norm'] = self.use_batch_norm
        config['kernel_initializer'] = self.kernel_initializer

        return config


def compiled_tcn(num_feat,  # type: int
                 num_classes,  # type: int
                 nb_filters,  # type: int
                 kernel_size,  # type: int
                 dilations,  # type: List[int]
                 nb_stacks,  # type: int
                 max_len,  # type: int
                 output_len=1,  # type: int
                 padding='causal',  # type: str
                 use_skip_connections=True,  # type: bool
                 return_sequences=True,
                 regression=False,  # type: bool
                 dropout_rate=0.05,  # type: float
                 name='tcn',  # type: str,
                 kernel_initializer='he_normal',  # type: str,
                 activation='linear',  # type:str,
                 opt='adam',
                 lr=0.002,
<<<<<<< HEAD
                 use_batch_norm=False,
                 use_layer_norm=False):
    # type: (...) -> keras.Model
=======
                 use_batch_norm=False):
    # type: (...) -> Model
>>>>>>> 34a3d787
    """Creates a compiled TCN model for a given task (i.e. regression or classification).
    Classification uses a sparse categorical loss. Please input class ids and not one-hot encodings.

    Args:
        num_feat: The number of features of your input, i.e. the last dimension of: (batch_size, timesteps, input_dim).
        num_classes: The size of the final dense layer, how many classes we are predicting.
        nb_filters: The number of filters to use in the convolutional layers.
        kernel_size: The size of the kernel to use in each convolutional layer.
        dilations: The list of the dilations. Example is: [1, 2, 4, 8, 16, 32, 64].
        nb_stacks : The number of stacks of residual blocks to use.
        max_len: The maximum sequence length, use None if the sequence length is dynamic.
        padding: The padding to use in the convolutional layers.
        use_skip_connections: Boolean. If we want to add skip connections from input to each residual blocK.
        return_sequences: Boolean. Whether to return the last output in the output sequence, or the full sequence.
        regression: Whether the output should be continuous or discrete.
        dropout_rate: Float between 0 and 1. Fraction of the input units to drop.
        activation: The activation used in the residual blocks o = Activation(x + F(x)).
        name: Name of the model. Useful when having multiple TCN.
        kernel_initializer: Initializer for the kernel weights matrix (Conv1D).
        opt: Optimizer name.
        lr: Learning rate.
        use_batch_norm: Whether to use batch normalization in the residual layers or not.
        use_layer_norm: Whether to use layer normalization in the residual layers or not.
    Returns:
        A compiled keras TCN.
    """

    dilations = process_dilations(dilations)

    input_layer = Input(shape=(max_len, num_feat))

    x = TCN(nb_filters, kernel_size, nb_stacks, dilations, padding,
            use_skip_connections, dropout_rate, return_sequences,
            activation, kernel_initializer, use_batch_norm, use_layer_norm,
            name=name)(input_layer)

    print('x.shape=', x.shape)

    def get_opt():
        if opt == 'adam':
            return optimizers.Adam(lr=lr, clipnorm=1.)
        elif opt == 'rmsprop':
            return optimizers.RMSprop(lr=lr, clipnorm=1.)
        else:
            raise Exception('Only Adam and RMSProp are available here')

    if not regression:
        # classification
        x = Dense(num_classes)(x)
        x = Activation('softmax')(x)
        output_layer = x
        model = Model(input_layer, output_layer)

        # https://github.com/keras-team/keras/pull/11373
        # It's now in Keras@master but still not available with pip.
        # TODO remove later.
        def accuracy(y_true, y_pred):
            # reshape in case it's in shape (num_samples, 1) instead of (num_samples,)
            if K.ndim(y_true) == K.ndim(y_pred):
                y_true = K.squeeze(y_true, -1)
            # convert dense predictions to labels
            y_pred_labels = K.argmax(y_pred, axis=-1)
            y_pred_labels = K.cast(y_pred_labels, K.floatx())
            return K.cast(K.equal(y_true, y_pred_labels), K.floatx())

        model.compile(get_opt(), loss='sparse_categorical_crossentropy', metrics=[accuracy])
    else:
        # regression
        x = Dense(output_len)(x)
        x = Activation('linear')(x)
        output_layer = x
        model = Model(input_layer, output_layer)
        model.compile(get_opt(), loss='mean_squared_error')
    print('model.x = {}'.format(input_layer.shape))
    print('model.y = {}'.format(output_layer.shape))
    return model<|MERGE_RESOLUTION|>--- conflicted
+++ resolved
@@ -317,14 +317,9 @@
                  activation='linear',  # type:str,
                  opt='adam',
                  lr=0.002,
-<<<<<<< HEAD
                  use_batch_norm=False,
                  use_layer_norm=False):
-    # type: (...) -> keras.Model
-=======
-                 use_batch_norm=False):
     # type: (...) -> Model
->>>>>>> 34a3d787
     """Creates a compiled TCN model for a given task (i.e. regression or classification).
     Classification uses a sparse categorical loss. Please input class ids and not one-hot encodings.
 
